--- conflicted
+++ resolved
@@ -226,15 +226,11 @@
     // Add local member to membership.
     self.membership.makeAlive(self.whoami(), Date.now());
 
-<<<<<<< HEAD
-    self.adminJoin(function(err, nodesJoined) {
-=======
     sendJoin({
         ringpop: this,
         maxJoinDuration: this.maxJoinDuration,
         joinSize: this.joinSize
     }, function onJoin(err, nodesJoined) {
->>>>>>> e5fe6272
         if (err) {
             self.logger.error('ringpop bootstrap failed', {
                 err: err.message,
